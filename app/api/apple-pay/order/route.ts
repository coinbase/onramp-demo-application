import { NextRequest, NextResponse } from 'next/server';
import { generateJwt } from '@coinbase/cdp-sdk/auth';
import { logger } from '../../../utils/logger';
import { rateLimit } from '../../../utils/rateLimit';

// ✅ CORS Configuration - Allow requests from approved domains
const ALLOWED_ORIGINS = process.env.ALLOWED_ORIGINS?.split(',') || [
  'http://localhost:3000',
  'http://localhost:3001',
  // Production domains
  'https://onramp-demo-application-git-main-coinbase-vercel.vercel.app',
  'https://onramp-demo-application.vercel.app',
  'https://www.onrampdemo.com',
  // Feature branch preview (for testing)
  'https://onramp-demo-application-git-feature-appl-889240-coinbase-vercel.vercel.app',
];

function setCorsHeaders(origin: string | null): Record<string, string> {
  // Check if origin is allowed
  if (origin && ALLOWED_ORIGINS.includes(origin)) {
    return {
      'Access-Control-Allow-Origin': origin,
      'Access-Control-Allow-Methods': 'POST, OPTIONS',
      'Access-Control-Allow-Headers': 'Content-Type, Authorization',
      'Access-Control-Max-Age': '86400', // 24 hours
    };
  }
  return {};
}

// Handle preflight OPTIONS requests
export async function OPTIONS(request: NextRequest) {
  const origin = request.headers.get('origin');
  const corsHeaders = setCorsHeaders(origin);
  
  if (Object.keys(corsHeaders).length === 0) {
    logger.warn('CORS: Rejected preflight from unauthorized origin', { origin });
    return new NextResponse(null, { status: 403 });
  }
  
  return new NextResponse(null, {
    status: 204,
    headers: corsHeaders,
  });
}

/**
 * Generates a JWT token for CDP API v2 authentication
 */
async function generateJWTForV2(keyName: string, keySecret: string): Promise<string> {
  const requestMethod = 'POST';
  const requestHost = 'api.cdp.coinbase.com';
  const requestPath = '/platform/v2/onramp/orders';
  
  try {
    // Process the private key to ensure it has proper newlines
    let processedKey = keySecret;
    if (keySecret.includes('\\n')) {
      processedKey = keySecret.replace(/\\n/g, '\n');
    }
    
    // Use the CDP SDK to generate the JWT
    const token = await generateJwt({
      apiKeyId: keyName,
      apiKeySecret: processedKey,
      requestMethod: requestMethod,
      requestHost: requestHost,
      requestPath: requestPath,
      expiresIn: 120
    });
    
    return token;
  } catch (error) {
    logger.error('Error generating JWT for v2 API:', error);
    throw error;
  }
}

export async function POST(request: NextRequest) {
  const origin = request.headers.get('origin');
  const corsHeaders = setCorsHeaders(origin);
  
  // ✅ CORS Protection - Reject requests from unauthorized origins
  if (origin && Object.keys(corsHeaders).length === 0) {
    logger.warn('CORS: Rejected request from unauthorized origin', { origin });
    return NextResponse.json(
      { error: 'Unauthorized origin' },
      { status: 403 }
    );
  }

  try {
    // Apply rate limiting (10 requests per minute)
    const rateLimitResult = rateLimit(request, { limit: 10, windowMs: 60000 });
    
    if (!rateLimitResult.success) {
      const retryAfter = Math.ceil((rateLimitResult.resetTime! - Date.now()) / 1000);
      return NextResponse.json(
        { error: 'Too many requests. Please try again later.' },
        { status: 429, headers: corsHeaders }
      );
    }

    // Get API credentials
    const keyName = process.env.CDP_API_KEY || process.env.CDP_API_KEY_NAME;
    const keySecret = process.env.CDP_API_SECRET || process.env.CDP_API_KEY_PRIVATE_KEY;

    if (!keyName || !keySecret) {
      logger.error('Missing CDP API credentials');
      return NextResponse.json(
        { error: 'Server configuration error' },
        { status: 500, headers: corsHeaders }
      );
    }

    // Parse request body
    const body = await request.json();
    const { email, phoneNumber, amount, asset, network, destinationAddress } = body;

    logger.info('Apple Pay order request received', {
      email,
      phoneNumber: phoneNumber ? `${phoneNumber.substring(0, 5)}...` : 'missing',
      amount,
      asset,
      network,
      destinationAddress: destinationAddress ? `${destinationAddress.substring(0, 10)}...` : 'missing'
    });

    // Validate required fields
    if (!email || !phoneNumber || !destinationAddress) {
      const missingFields = [];
      if (!email) missingFields.push('email');
      if (!phoneNumber) missingFields.push('phoneNumber');
      if (!destinationAddress) missingFields.push('destinationAddress');
      
      logger.warn('Missing required fields', { missingFields });
      return NextResponse.json(
        { 
          error: 'Missing required fields', 
          details: `Missing: ${missingFields.join(', ')}`,
          required: ['email', 'phoneNumber', 'destinationAddress']
        },
        { status: 400, headers: corsHeaders }
      );
    }

    // Validate phone number format (US only)
    if (!phoneNumber.match(/^\+1\d{10}$/)) {
      logger.warn('Invalid phone number format', { phoneNumber: phoneNumber.substring(0, 5) + '...' });
      return NextResponse.json(
        { 
          error: 'Invalid phone number format. Must be +1XXXXXXXXXX (US only)',
          example: '+12345678901'
        },
        { status: 400, headers: corsHeaders }
      );
    }

    // Validate amount
    if (!amount || isNaN(amount) || amount <= 0) {
      logger.warn('Invalid amount', { amount });
      return NextResponse.json(
        { error: 'Invalid amount. Must be a positive number' },
        { status: 400, headers: corsHeaders }
      );
    }

    // Generate JWT for v2 API
    let jwtToken: string;
    try {
      jwtToken = await generateJWTForV2(keyName, keySecret);
      logger.debug('JWT generated successfully for v2 API');
    } catch (error) {
      logger.error('JWT generation failed', { error });
      return NextResponse.json(
        { error: 'Authentication failed' },
        { status: 500, headers: corsHeaders }
      );
    }

    // Call Coinbase v2 Order API
    const cdpApiUrl = 'https://api.cdp.coinbase.com/platform/v2/onramp/orders';
    
    // SANDBOX MODE: Use sandbox prefix for testing (no real charges)
    // This ensures all transactions are in sandbox mode and no real funds are transferred
    // Combined with useApplePaySandbox=true on the frontend, this provides full sandbox testing
    const partnerUserRef = `sandbox-${email.split('@')[0]}-${Date.now()}`;
    logger.info('Using sandbox mode', { partnerUserRef });
    
    // Get current timestamp for agreements
    const currentTimestamp = new Date().toISOString();
    
    // Extract client IP (required by CDP API)
    // NOTE: CDP API does NOT accept private IP addresses (127.0.0.1, 10.x.x.x, 192.168.x.x, etc.)
    // For local development, we use a public test IP address
    // In production, extract the real client IP from the network layer
    let clientIp = 
      request.headers.get('x-forwarded-for')?.split(',')[0]?.trim() ||
      request.headers.get('x-real-ip') ||
      request.ip;
    
    // Check if IP is private or localhost and use a public test IP for development
    const isPrivateIp = !clientIp || 
      clientIp === '127.0.0.1' || 
      clientIp === 'localhost' ||
      clientIp === '::1' ||
      clientIp.startsWith('10.') || 
      clientIp.startsWith('192.168.') ||
      clientIp.startsWith('172.16.') ||
      clientIp.startsWith('172.17.') ||
      clientIp.startsWith('172.18.') ||
      clientIp.startsWith('172.19.') ||
      clientIp.startsWith('172.20.') ||
      clientIp.startsWith('172.21.') ||
      clientIp.startsWith('172.22.') ||
      clientIp.startsWith('172.23.') ||
      clientIp.startsWith('172.24.') ||
      clientIp.startsWith('172.25.') ||
      clientIp.startsWith('172.26.') ||
      clientIp.startsWith('172.27.') ||
      clientIp.startsWith('172.28.') ||
      clientIp.startsWith('172.29.') ||
      clientIp.startsWith('172.30.') ||
      clientIp.startsWith('172.31.');
    
    if (isPrivateIp) {
      // Use a valid public test IP for development (example IP from documentation RFC 5737)
      clientIp = '192.0.2.1';
      logger.debug('Using test public IP for development', { originalIp: request.ip });
    }
    
    // Get origin for domain parameter
    const origin = request.headers.get('origin');
    
    const requestBody: any = {
      partnerUserRef: partnerUserRef,
      email: email,
      phoneNumber: phoneNumber,
      paymentAmount: amount.toString(),
      paymentCurrency: 'USD',
      purchaseCurrency: asset,
      paymentMethod: 'GUEST_CHECKOUT_APPLE_PAY',
      destinationAddress: destinationAddress,
      destinationNetwork: network,
      agreementAcceptedAt: currentTimestamp,
      phoneNumberVerifiedAt: currentTimestamp,
      clientIp: clientIp,
    };
    
<<<<<<< HEAD
    // Domain parameter is required for iframe embedding (like Porto's implementation)
    // For HTTPS production domains: include domain to enable iframe embedding
    // For localhost: skip domain to avoid "not allowlisted" errors (iframe won't work anyway)
    if (origin && origin.startsWith('https://')) {
      requestBody.domain = origin;
      logger.info('Including domain for iframe embedding', { domain: origin });
    } else if (origin && origin.includes('localhost')) {
      logger.info('Skipping domain for localhost (use new tab option for testing)', { origin });
    } else {
      logger.warn('No valid origin - domain not included');
=======
    // IMPORTANT: Domain parameter handling for sandbox mode
    // For sandbox testing (with useApplePaySandbox=true on frontend):
    // - We must OMIT the domain parameter entirely for localhost
    // - The frontend appends useApplePaySandbox=true which bypasses domain checks
    // - For production domains, include the domain (must be allowlisted in CDP Portal)
    if (origin && !origin.includes('localhost') && !origin.includes('127.0.0.1')) {
      requestBody.domain = origin;
      logger.info('Including domain for production', { domain: origin });
    } else {
      logger.info('Omitting domain for localhost - sandbox mode will use useApplePaySandbox=true', { origin });
>>>>>>> 20d4b503
    }

    logger.info('Creating Apple Pay order', { 
      email, 
      asset, 
      network, 
      amount,
      partnerUserRef,
      requestBody: JSON.stringify(requestBody, null, 2) // Log full request for debugging
    });

    const response = await fetch(cdpApiUrl, {
      method: 'POST',
      headers: {
        'Content-Type': 'application/json',
        'Accept': 'application/json',
        'Authorization': `Bearer ${jwtToken}`,
      },
      body: JSON.stringify(requestBody),
    });

    const responseText = await response.text();

    if (!response.ok) {
      logger.error('CDP API error', {
        status: response.status,
        statusText: response.statusText,
        response: responseText,
        sentDomain: origin,
        allowlistedDomains: 'Check CDP Portal > Payments > Domain allowlist'
      });

<<<<<<< HEAD
      // Parse the error response
      let errorMessage = 'Failed to create Apple Pay order';
      let errorDetails = responseText;

      try {
        const errorData = JSON.parse(responseText);
        errorMessage = errorData.errorMessage || errorMessage;

        // If domain not allowlisted, provide helpful message
        if (errorMessage.includes('Domain is not allow listed')) {
          errorMessage = `Domain "${origin}" is not allowlisted. Please add it to CDP Portal > Payments > Domain allowlist. Make sure the protocol (http/https) matches exactly.`;
        }
      } catch (e) {
        // responseText is not JSON, use as-is
      }

      // In development, return more details
      if (process.env.NODE_ENV === 'development') {
        return NextResponse.json(
          {
            error: errorMessage,
            details: errorDetails,
            sentDomain: origin,
            status: response.status
          },
          { status: response.status, headers: corsHeaders }
        );
=======
      let errorDetails = 'Failed to create Apple Pay order';
      try {
        const errorData = JSON.parse(responseText);
        if (errorData.errorMessage) {
          errorDetails = errorData.errorMessage;
        }
      } catch (e) {
        // If response is not JSON, use raw text
        errorDetails = responseText || 'Unknown error from CDP API';
>>>>>>> 20d4b503
      }

      // In development or if explicitly requested, return more details
      const isDevelopment = process.env.NODE_ENV === 'development';
      
      return NextResponse.json(
<<<<<<< HEAD
        { error: errorMessage },
=======
        {
          error: errorDetails,
          status: response.status,
          ...(isDevelopment && { 
            debug: {
              statusText: response.statusText,
              rawResponse: responseText
            }
          })
        },
>>>>>>> 20d4b503
        { status: response.status, headers: corsHeaders }
      );
    }

    const data = JSON.parse(responseText);
    logger.info('Apple Pay order created successfully', { 
      orderId: data.order?.orderId,
      partnerUserRef 
    });

    return NextResponse.json({
      orderId: data.order?.orderId,
      paymentLinkUrl: data.paymentLink?.url,
      partnerUserRef: partnerUserRef,
    }, { headers: corsHeaders });
  } catch (error) {
    logger.error('Error creating Apple Pay order', { error });
    return NextResponse.json(
      { error: 'Failed to create order' },
      { status: 500, headers: corsHeaders }
    );
  }
}
<|MERGE_RESOLUTION|>--- conflicted
+++ resolved
@@ -247,7 +247,6 @@
       clientIp: clientIp,
     };
     
-<<<<<<< HEAD
     // Domain parameter is required for iframe embedding (like Porto's implementation)
     // For HTTPS production domains: include domain to enable iframe embedding
     // For localhost: skip domain to avoid "not allowlisted" errors (iframe won't work anyway)
@@ -258,18 +257,6 @@
       logger.info('Skipping domain for localhost (use new tab option for testing)', { origin });
     } else {
       logger.warn('No valid origin - domain not included');
-=======
-    // IMPORTANT: Domain parameter handling for sandbox mode
-    // For sandbox testing (with useApplePaySandbox=true on frontend):
-    // - We must OMIT the domain parameter entirely for localhost
-    // - The frontend appends useApplePaySandbox=true which bypasses domain checks
-    // - For production domains, include the domain (must be allowlisted in CDP Portal)
-    if (origin && !origin.includes('localhost') && !origin.includes('127.0.0.1')) {
-      requestBody.domain = origin;
-      logger.info('Including domain for production', { domain: origin });
-    } else {
-      logger.info('Omitting domain for localhost - sandbox mode will use useApplePaySandbox=true', { origin });
->>>>>>> 20d4b503
     }
 
     logger.info('Creating Apple Pay order', { 
@@ -302,7 +289,6 @@
         allowlistedDomains: 'Check CDP Portal > Payments > Domain allowlist'
       });
 
-<<<<<<< HEAD
       // Parse the error response
       let errorMessage = 'Failed to create Apple Pay order';
       let errorDetails = responseText;
@@ -330,37 +316,10 @@
           },
           { status: response.status, headers: corsHeaders }
         );
-=======
-      let errorDetails = 'Failed to create Apple Pay order';
-      try {
-        const errorData = JSON.parse(responseText);
-        if (errorData.errorMessage) {
-          errorDetails = errorData.errorMessage;
-        }
-      } catch (e) {
-        // If response is not JSON, use raw text
-        errorDetails = responseText || 'Unknown error from CDP API';
->>>>>>> 20d4b503
       }
 
-      // In development or if explicitly requested, return more details
-      const isDevelopment = process.env.NODE_ENV === 'development';
-      
-      return NextResponse.json(
-<<<<<<< HEAD
+      return NextResponse.json(
         { error: errorMessage },
-=======
-        {
-          error: errorDetails,
-          status: response.status,
-          ...(isDevelopment && { 
-            debug: {
-              statusText: response.statusText,
-              rawResponse: responseText
-            }
-          })
-        },
->>>>>>> 20d4b503
         { status: response.status, headers: corsHeaders }
       );
     }
